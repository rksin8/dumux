################################
# Dune module information file #
################################

Module: dumux
<<<<<<< HEAD
Version: 2.8-svn
Maintainer: dumux@listserv.uni-stuttgart.de
Depends: dune-grid (>= 2.3) dune-localfunctions (>= 2.3) dune-istl (>= 2.3)
Suggests: dune-alugrid (>=2.4) dune-pdelab (>=2.0) dune-multidomain dune-cornerpoint
=======
Version: 2.0.2
Maintainer: bernd@iws.uni-stuttgart.de
Depends: dune-pdelab

# if it is desired not to use pdelab, use the following
# dependencies. parallel computations will not work then though
#Depends: dune-grid  (>= 2.0) dune-localfunctions  (>= 2.0) dune-istl  (>= 2.0)
>>>>>>> 55c18350
<|MERGE_RESOLUTION|>--- conflicted
+++ resolved
@@ -3,17 +3,10 @@
 ################################
 
 Module: dumux
-<<<<<<< HEAD
-Version: 2.8-svn
-Maintainer: dumux@listserv.uni-stuttgart.de
-Depends: dune-grid (>= 2.3) dune-localfunctions (>= 2.3) dune-istl (>= 2.3)
-Suggests: dune-alugrid (>=2.4) dune-pdelab (>=2.0) dune-multidomain dune-cornerpoint
-=======
 Version: 2.0.2
 Maintainer: bernd@iws.uni-stuttgart.de
 Depends: dune-pdelab
 
 # if it is desired not to use pdelab, use the following
 # dependencies. parallel computations will not work then though
-#Depends: dune-grid  (>= 2.0) dune-localfunctions  (>= 2.0) dune-istl  (>= 2.0)
->>>>>>> 55c18350
+#Depends: dune-grid  (>= 2.0) dune-localfunctions  (>= 2.0) dune-istl  (>= 2.0)